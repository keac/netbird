--- conflicted
+++ resolved
@@ -392,11 +392,7 @@
 	// feed updates to Engine via mocked Management client
 	updates := make(chan *mgmtProto.SyncResponse)
 	defer close(updates)
-<<<<<<< HEAD
-	syncFunc := func(info *system.Info, msgHandler func(msg *mgmtProto.SyncResponse) error) error {
-=======
-	syncFunc := func(ctx context.Context, msgHandler func(msg *mgmtProto.SyncResponse) error) error {
->>>>>>> 272ade07
+	syncFunc := func(ctx context.Context, info *system.Info, msgHandler func(msg *mgmtProto.SyncResponse) error) error {
 		for msg := range updates {
 			err := msgHandler(msg)
 			if err != nil {
